--- conflicted
+++ resolved
@@ -1,27 +1,5 @@
 -r requirements-lint.txt
 -r requirements-test.txt
 
-<<<<<<< HEAD
-# type checking
-mypy==0.991
-types-PyYAML
-types-requests
-types-setuptools
-
-# testing
-pytest
-pytest-forked
-pytest-asyncio
-pytest-rerunfailures
-httpx
-einops # required for MPT
-openai
-requests
-ray
-
-# Benchmarking
-aiohttp==3.9.3
-=======
 # Avoid adding requirements directly to this file.
-# Instead, modify the two files referenced above.
->>>>>>> 1cabfcef
+# Instead, modify the two files referenced above.